/*******************************************************************************
 * Copyright (c) 2012-2017 Codenvy, S.A.
 * All rights reserved. This program and the accompanying materials
 * are made available under the terms of the Eclipse Public License v1.0
 * which accompanies this distribution, and is available at
 * http://www.eclipse.org/legal/epl-v10.html
 *
 * Contributors:
 *   Codenvy, S.A. - initial API and implementation
 *******************************************************************************/
package org.eclipse.che.ide.context;

import com.google.inject.Inject;
import com.google.inject.Provider;
import com.google.inject.Singleton;
import com.google.web.bindery.event.shared.EventBus;

import org.eclipse.che.api.core.model.workspace.Workspace;
import org.eclipse.che.api.factory.shared.dto.FactoryDto;
import org.eclipse.che.ide.actions.StartUpActionsParser;
import org.eclipse.che.ide.api.app.AppContext;
import org.eclipse.che.ide.api.app.CurrentUser;
import org.eclipse.che.ide.api.app.StartUpAction;
import org.eclipse.che.ide.api.data.HasDataObject;
import org.eclipse.che.ide.api.editor.EditorAgent;
import org.eclipse.che.ide.api.editor.EditorPartPresenter;
import org.eclipse.che.ide.api.event.SelectionChangedEvent;
import org.eclipse.che.ide.api.event.SelectionChangedHandler;
import org.eclipse.che.ide.api.machine.ActiveRuntime;
import org.eclipse.che.ide.api.machine.DevMachine;
import org.eclipse.che.ide.api.resources.Container;
import org.eclipse.che.ide.api.resources.Project;
import org.eclipse.che.ide.api.resources.Resource;
import org.eclipse.che.ide.api.resources.ResourceChangedEvent;
import org.eclipse.che.ide.api.resources.ResourceChangedEvent.ResourceChangedHandler;
import org.eclipse.che.ide.api.resources.ResourceDelta;
import org.eclipse.che.ide.api.resources.ResourcePathComparator;
import org.eclipse.che.ide.api.resources.VirtualFile;
import org.eclipse.che.ide.api.selection.Selection;
import org.eclipse.che.ide.api.workspace.WorkspaceReadyEvent;
import org.eclipse.che.ide.api.workspace.event.WorkspaceStartedEvent;
import org.eclipse.che.ide.api.workspace.event.WorkspaceStoppedEvent;
import org.eclipse.che.ide.project.node.SyntheticNode;
import org.eclipse.che.ide.resource.Path;
import org.eclipse.che.ide.resources.ResourceManagerInitializer;
import org.eclipse.che.ide.resources.impl.ResourceDeltaImpl;
import org.eclipse.che.ide.resources.impl.ResourceManager;
import org.eclipse.che.ide.statepersistance.AppStateManager;
import org.eclipse.che.ide.util.loging.Log;

import java.util.ArrayList;
import java.util.HashMap;
import java.util.List;
import java.util.Map;

import static com.google.common.base.Preconditions.checkState;
import static com.google.common.collect.Lists.newArrayList;
import static com.google.gwt.user.client.Random.nextInt;
import static java.util.Collections.addAll;
import static org.eclipse.che.ide.api.resources.ResourceDelta.ADDED;
import static org.eclipse.che.ide.api.resources.ResourceDelta.MOVED_FROM;
import static org.eclipse.che.ide.api.resources.ResourceDelta.MOVED_TO;
import static org.eclipse.che.ide.api.resources.ResourceDelta.REMOVED;
import static org.eclipse.che.ide.api.resources.ResourceDelta.UPDATED;

/**
 * Implementation of {@link AppContext}.
 *
 * @author Vitaly Parfonov
 * @author Artem Zatsarynnyi
 * @author Vlad Zhukovskyi
 */
@Singleton
public class AppContextImpl implements AppContext,
                                       SelectionChangedHandler,
                                       ResourceChangedHandler,
                                       WorkspaceStoppedEvent.Handler,
                                       ResourceManagerInitializer {
    private static final String APP_ID = String.valueOf(nextInt(Integer.MAX_VALUE));

    private final QueryParameters                        queryParameters;
    private final List<String>                           projectsInImport;
    private final EventBus                               eventBus;
    private final ResourceManager.ResourceManagerFactory resourceManagerFactory;
    private final Provider<EditorAgent>                  editorAgentProvider;
    private final Provider<AppStateManager>              appStateManager;

    private final List<Project>  rootProjects      = newArrayList();
    private final List<Resource> selectedResources = newArrayList();

<<<<<<< HEAD
    private final CurrentUser currentUser;
=======
    private Workspace           userWorkspace;
    private CurrentUser         currentUser;
    private FactoryDto          factory;
    private Path                projectsRoot;
    private ActiveRuntime       runtime;
    private ResourceManager     resourceManager;
    private Map<String, String> properties;
>>>>>>> 756239e8

    /**
     * List of actions with parameters which comes from startup URL.
     * Can be processed after IDE initialization as usual after starting ws-agent.
     */
    private final List<StartUpAction> startAppActions;

    private Workspace       userWorkspace;
    private FactoryDto      factory;
    private Path            projectsRoot;
    private ActiveRuntime   runtime;
    private ResourceManager resourceManager;

    @Inject
    public AppContextImpl(EventBus eventBus,
                          QueryParameters queryParameters,
                          ResourceManager.ResourceManagerFactory resourceManagerFactory,
                          Provider<EditorAgent> editorAgentProvider,
                          Provider<AppStateManager> appStateManager,
                          CurrentUser currentUser) {
        this.eventBus = eventBus;
        this.queryParameters = queryParameters;
        this.resourceManagerFactory = resourceManagerFactory;
        this.editorAgentProvider = editorAgentProvider;
        this.appStateManager = appStateManager;
        this.currentUser = currentUser;
        this.startAppActions = StartUpActionsParser.getStartUpActions();

        projectsInImport = new ArrayList<>();

        eventBus.addHandler(SelectionChangedEvent.TYPE, this);
        eventBus.addHandler(ResourceChangedEvent.getType(), this);
        eventBus.addHandler(WorkspaceStoppedEvent.TYPE, this);
    }

    private static native String masterFromIDEConfig() /*-{
        if ($wnd.IDE && $wnd.IDE.config) {
            return $wnd.IDE.config.restContext;
        } else {
            return null;
        }
    }-*/;

    @Override
    public Workspace getWorkspace() {
        return userWorkspace;
    }

    @Override
    public void setWorkspace(Workspace workspace) {
        if (workspace != null) {
            userWorkspace = workspace;
            if (workspace.getRuntime() != null) {
                runtime = new ActiveRuntime(workspace);
            }
        } else {
            userWorkspace = null;
            runtime = null;
        }
    }

    @Override
    public String getWorkspaceId() {
        if (userWorkspace == null) {
            throw new IllegalArgumentException(getClass() + " Workspace can not be null.");
        }

        return userWorkspace.getId();
    }

    @Override
    public CurrentUser getCurrentUser() {
        return currentUser;
    }

    @Override
    public List<String> getImportingProjects() {
        return projectsInImport;
    }

    @Override
    public void addProjectToImporting(String pathToProject) {
        projectsInImport.add(pathToProject);
    }

    @Override
    public void removeProjectFromImporting(String pathToProject) {
        projectsInImport.remove(pathToProject);
    }

    @Override
    public List<StartUpAction> getStartAppActions() {
        return startAppActions;
    }

    @Override
    public FactoryDto getFactory() {
        return factory;
    }

    @Override
    public void setFactory(FactoryDto factory) {
        this.factory = factory;
    }

    @Override
    public DevMachine getDevMachine() {
        return runtime.getDevMachine();
    }

    @Override
    public void initResourceManager() {
        if (runtime.getDevMachine() == null) {
            //should never happened, but anyway
            Log.error(AppContextImpl.class, "Dev machine is not initialized");
        }

        if (!rootProjects.isEmpty()) {
            for (Project project : rootProjects) {
                eventBus.fireEvent(new ResourceChangedEvent(new ResourceDeltaImpl(project, REMOVED)));
            }
            rootProjects.clear();
        }

        resourceManager = resourceManagerFactory.newResourceManager(runtime.getDevMachine());
        resourceManager.getWorkspaceProjects().then(projects -> {
            rootProjects.clear();
            addAll(rootProjects, projects);
            rootProjects.sort(ResourcePathComparator.getInstance());
            eventBus.fireEvent(new WorkspaceReadyEvent(projects));
        }).catchError(error -> {
            Log.error(AppContextImpl.class, error.getCause());
        });
    }

    @Override
    public String getWorkspaceName() {
        return userWorkspace.getConfig().getName();
    }

    /** {@inheritDoc} */
    @Override
    public void onResourceChanged(ResourceChangedEvent event) {
        final ResourceDelta delta = event.getDelta();
        final Resource resource = delta.getResource();

        if (delta.getKind() == ADDED) {
            if ((delta.getFlags() & (MOVED_FROM | MOVED_TO)) != 0) {

                for (Project rootProject : rootProjects) {
                    if (rootProject.getLocation().equals(delta.getFromPath()) && resource.isProject()) {
                        rootProjects.set(rootProjects.indexOf(rootProject), resource.asProject());
                        break;
                    }
                }

                for (Resource selectedResource : selectedResources) {
                    if (selectedResource.getLocation().equals(delta.getFromPath())) {
                        selectedResources.set(selectedResources.indexOf(selectedResource), resource);
                        break;
                    }
                }
            } else if (resource.getLocation().segmentCount() == 1 && resource.isProject()) {
                boolean exists = rootProjects.stream().anyMatch(it -> it.getLocation().equals(resource.getLocation()));

                if (!exists) {
                    rootProjects.add(resource.asProject());
                    rootProjects.sort(ResourcePathComparator.getInstance());
                }
            }
        } else if (delta.getKind() == REMOVED) {

            for (Project rootProject : rootProjects) {
                if (rootProject.getLocation().equals(resource.getLocation()) && resource.isProject()) {
                    rootProjects.remove(rootProjects.indexOf(rootProject));
                    break;
                }
            }

            for (Resource selectedResource : selectedResources) {
                if (selectedResource.getLocation().equals(resource.getLocation())) {
                    selectedResources.remove(selectedResources.indexOf(selectedResource));
                    break;
                }
            }
        } else if (delta.getKind() == UPDATED) {

            for (Project rootProject : rootProjects) {
                if (rootProject.getLocation().equals(resource.getLocation()) && resource.isProject()) {
                    rootProjects.set(rootProjects.indexOf(rootProject), resource.asProject());
                    break;
                }
            }

            for (Resource selectedResource : selectedResources) {
                if (selectedResource.getLocation().equals(resource.getLocation())) {
                    selectedResources.set(selectedResources.indexOf(selectedResource), resource);
                    break;
                }
            }
        }
    }

    @Override
    public Path getProjectsRoot() {
        return projectsRoot;
    }

    public void setProjectsRoot(Path projectsRoot) {
        this.projectsRoot = projectsRoot;
    }

    @Override
    public void onSelectionChanged(SelectionChangedEvent event) {
        final Selection<?> selection = event.getSelection();
        if (selection instanceof Selection.NoSelectionProvided) {
            return;
        }

        selectedResources.clear();

        if (selection != null) {
            for (Object o : selection.getAllElements()) {
                if (o instanceof HasDataObject && ((HasDataObject)o).getData() instanceof Resource) {
                    selectedResources.add((Resource)((HasDataObject)o).getData());
                } else if (o instanceof Resource) {
                    selectedResources.add((Resource)o);
                }
            }
        }
    }

    @Override
    public Project[] getProjects() {
        return rootProjects.toArray(new Project[rootProjects.size()]);
    }

    @Override
    public Container getWorkspaceRoot() {
        checkState(resourceManager != null, "Workspace configuration has not been received yet");

        return resourceManager.getWorkspaceRoot();
    }

    @Override
    public Resource getResource() {
        return selectedResources.isEmpty() ? null : selectedResources.get(0);
    }

    @Override
    public Resource[] getResources() {
        return selectedResources.toArray(new Resource[selectedResources.size()]);
    }

    @Override
    public Project getRootProject() {
        if (rootProjects.isEmpty()) {
            return null;
        }

        if (selectedResources.isEmpty()) {
            EditorAgent editorAgent = editorAgentProvider.get();
            if (editorAgent == null) {
                return null;
            }

            final EditorPartPresenter editor = editorAgent.getActiveEditor();
            if (editor == null) {
                return null;
            }

            final VirtualFile file = editor.getEditorInput().getFile();

            if (file instanceof SyntheticNode) {
                final Path projectPath = ((SyntheticNode)file).getProject();
                for (Project project : rootProjects) {
                    if (project.getLocation().equals(projectPath)) {
                        return project;
                    }
                }
            }

            return null;
        } else {
            Project root = null;

            for (Project project : rootProjects) {
                if (project.getLocation().isPrefixOf(selectedResources.get(0).getLocation())) {
                    root = project;
                    break;
                }
            }

            if (root == null) {
                return null;
            }

            for (int i = 1; i < selectedResources.size(); i++) {
                if (!root.getLocation().isPrefixOf(selectedResources.get(i).getLocation())) {
                    return null;
                }
            }

            return root;
        }
    }

    @Override
    public void onWorkspaceStopped(WorkspaceStoppedEvent event) {
        appStateManager.get().persistWorkspaceState(getWorkspaceId()).then(ignored -> {
            for (Project project : rootProjects) {
                eventBus.fireEvent(new ResourceChangedEvent(new ResourceDeltaImpl(project, REMOVED)));
            }

            rootProjects.clear();
            resourceManager = null;
        });

        clearRuntime();
    }

    private void clearRuntime() {
        runtime = null;
    }

    @Override
    public String getMasterEndpoint() {
        String fromUrl = queryParameters.getByName("master");
        if (fromUrl == null || fromUrl.isEmpty())
            return masterFromIDEConfig();
        else
            return fromUrl;
    }

    @Override
    public String getDevAgentEndpoint() {
        String fromUrl = queryParameters.getByName("agent");
        if (fromUrl == null || fromUrl.isEmpty())
            return runtime.getDevMachine().getWsAgentBaseUrl();
        else
            return fromUrl;
    }

    @Override
    public String getAppId() {
        return APP_ID;
    }

    @Override
    public ActiveRuntime getActiveRuntime() {
        return runtime;
    }

    @Override
    public Map<String, String> getProperties() {
        if (properties == null) {
            properties = new HashMap<>();
        }
        return properties;
    }
}<|MERGE_RESOLUTION|>--- conflicted
+++ resolved
@@ -38,7 +38,6 @@
 import org.eclipse.che.ide.api.resources.VirtualFile;
 import org.eclipse.che.ide.api.selection.Selection;
 import org.eclipse.che.ide.api.workspace.WorkspaceReadyEvent;
-import org.eclipse.che.ide.api.workspace.event.WorkspaceStartedEvent;
 import org.eclipse.che.ide.api.workspace.event.WorkspaceStoppedEvent;
 import org.eclipse.che.ide.project.node.SyntheticNode;
 import org.eclipse.che.ide.resource.Path;
@@ -88,29 +87,20 @@
     private final List<Project>  rootProjects      = newArrayList();
     private final List<Resource> selectedResources = newArrayList();
 
-<<<<<<< HEAD
     private final CurrentUser currentUser;
-=======
+
+    /**
+     * List of actions with parameters which comes from startup URL.
+     * Can be processed after IDE initialization as usual after starting ws-agent.
+     */
+    private final List<StartUpAction> startAppActions;
+
     private Workspace           userWorkspace;
-    private CurrentUser         currentUser;
     private FactoryDto          factory;
     private Path                projectsRoot;
     private ActiveRuntime       runtime;
     private ResourceManager     resourceManager;
     private Map<String, String> properties;
->>>>>>> 756239e8
-
-    /**
-     * List of actions with parameters which comes from startup URL.
-     * Can be processed after IDE initialization as usual after starting ws-agent.
-     */
-    private final List<StartUpAction> startAppActions;
-
-    private Workspace       userWorkspace;
-    private FactoryDto      factory;
-    private Path            projectsRoot;
-    private ActiveRuntime   runtime;
-    private ResourceManager resourceManager;
 
     @Inject
     public AppContextImpl(EventBus eventBus,
