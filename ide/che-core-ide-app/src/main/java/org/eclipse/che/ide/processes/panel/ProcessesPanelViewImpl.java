/*
 * Copyright (c) 2012-2017 Red Hat, Inc.
 * All rights reserved. This program and the accompanying materials
 * are made available under the terms of the Eclipse Public License v1.0
 * which accompanies this distribution, and is available at
 * http://www.eclipse.org/legal/epl-v10.html
 *
 * Contributors:
 *   Red Hat, Inc. - initial API and implementation
 */
package org.eclipse.che.ide.processes.panel;

import static org.eclipse.che.ide.processes.ProcessTreeNode.ProcessNodeType.MACHINE_NODE;

import com.google.gwt.core.client.Scheduler;
import com.google.gwt.uibinder.client.UiBinder;
import com.google.gwt.uibinder.client.UiField;
import com.google.gwt.user.client.ui.FlowPanel;
import com.google.gwt.user.client.ui.Focusable;
import com.google.gwt.user.client.ui.IsWidget;
import com.google.gwt.user.client.ui.RequiresResize;
import com.google.gwt.user.client.ui.SplitLayoutPanel;
import com.google.gwt.user.client.ui.Widget;
import com.google.inject.Inject;
import elemental.events.KeyboardEvent;
import elemental.events.MouseEvent;
import java.util.HashMap;
import java.util.LinkedHashMap;
import java.util.List;
import java.util.Map;
import org.eclipse.che.commons.annotation.Nullable;
import org.eclipse.che.ide.CoreLocalizationConstant;
import org.eclipse.che.ide.api.parts.base.BaseView;
import org.eclipse.che.ide.machine.MachineResources;
import org.eclipse.che.ide.processes.ProcessDataAdapter;
import org.eclipse.che.ide.processes.ProcessTreeNode;
import org.eclipse.che.ide.processes.ProcessTreeRenderer;
import org.eclipse.che.ide.processes.StopProcessHandler;
import org.eclipse.che.ide.terminal.TerminalOptionsJso;
import org.eclipse.che.ide.ui.SplitterFancyUtil;
import org.eclipse.che.ide.ui.multisplitpanel.SubPanel;
import org.eclipse.che.ide.ui.multisplitpanel.SubPanelFactory;
import org.eclipse.che.ide.ui.multisplitpanel.WidgetToShow;
import org.eclipse.che.ide.ui.tree.SelectionModel;
import org.eclipse.che.ide.ui.tree.Tree;
import org.eclipse.che.ide.ui.tree.TreeNodeElement;
import org.eclipse.che.ide.util.input.SignalEvent;
import org.vectomatic.dom.svg.ui.SVGResource;

/**
 * Implementation of {@link ProcessesPanelView}.
 *
 * @author Artem Zatsarynnyi
 */
public class ProcessesPanelViewImpl extends BaseView<ProcessesPanelView.ActionDelegate>
    implements ProcessesPanelView,
        SubPanel.FocusListener,
        SubPanel.DoubleClickListener,
        SubPanel.AddTabButtonClickListener,
        RequiresResize {

  @UiField(provided = true)
  MachineResources machineResources;

  @UiField(provided = true)
  SplitLayoutPanel splitLayoutPanel;

  @UiField FlowPanel navigationPanel;

  @UiField(provided = true)
  Tree<ProcessTreeNode> processTree;

  private LinkedHashMap<String, ProcessTreeNode> processTreeNodes;

  private Map<WidgetToShow, SubPanel> widget2Panels;
  private Map<String, WidgetToShow> processWidgets;
  private Map<IsWidget, ProcessTreeNode> widget2TreeNodes;

  private SubPanel focusedSubPanel;

  private String activeProcessId = "";

  private Focusable lastFosuced;

  private boolean navigationPanelVisible;

  @Inject
  public ProcessesPanelViewImpl(
      org.eclipse.che.ide.Resources resources,
      MachineResources machineResources,
      ProcessTreeRenderer renderer,
      ProcessDataAdapter adapter,
      ProcessesPartViewImplUiBinder uiBinder,
      SubPanelFactory subPanelFactory,
<<<<<<< HEAD
      CoreLocalizationConstant localizationConstants) {
=======
      CoreLocalizationConstant localizationConstants,
      SplitterFancyUtil splitterFancyUtil) {
    super(partStackUIResources);
>>>>>>> 3b7e8ec1
    setTitle(localizationConstants.viewProcessesTitle());
    this.machineResources = machineResources;

    processTreeNodes = new LinkedHashMap<>();
    widget2Panels = new HashMap<>();
    processWidgets = new HashMap<>();
    widget2TreeNodes = new HashMap<>();

    renderer.addAddTerminalClickHandler(
        machineId -> delegate.onAddTerminal(machineId, TerminalOptionsJso.createDefault()));
    renderer.addPreviewSshClickHandler(machineId -> delegate.onPreviewSsh(machineId));
    renderer.addStopProcessHandler(
        new StopProcessHandler() {
          @Override
          public void onStopProcessClick(ProcessTreeNode node) {
            delegate.onStopCommandProcess(node);
          }

          @Override
          public void onCloseProcessOutputClick(ProcessTreeNode node) {
            switch (node.getType()) {
              case COMMAND_NODE:
                delegate.onCloseCommandOutputClick(node);
                break;
              case TERMINAL_NODE:
                delegate.onCloseTerminal(node);
                break;
              default:
            }
          }
        });

    processTree = Tree.create(resources, adapter, renderer);
    processTree.asWidget().addStyleName(machineResources.getCss().processTree());
    processTree.setTreeEventHandler(
        new Tree.Listener<ProcessTreeNode>() {
          @Override
          public void onNodeAction(TreeNodeElement<ProcessTreeNode> node) {}

          @Override
          public void onNodeClosed(TreeNodeElement<ProcessTreeNode> node) {}

          @Override
          public void onNodeContextMenu(
              int mouseX, int mouseY, TreeNodeElement<ProcessTreeNode> node) {
            delegate.onContextMenu(mouseX, mouseY, node.getData());
          }

          @Override
          public void onNodeDragStart(TreeNodeElement<ProcessTreeNode> node, MouseEvent event) {}

          @Override
          public void onNodeDragDrop(TreeNodeElement<ProcessTreeNode> node, MouseEvent event) {}

          @Override
          public void onNodeExpanded(TreeNodeElement<ProcessTreeNode> node) {}

          @Override
          public void onNodeSelected(TreeNodeElement<ProcessTreeNode> node, SignalEvent event) {
            delegate.onTreeNodeSelected(node.getData());

            WidgetToShow widgetToFocus = processWidgets.get(node.getData().getId());
            if (widgetToFocus != null) {
              SubPanel panelToFocus = widget2Panels.get(widgetToFocus);
              focusGained(panelToFocus, widgetToFocus.getWidget());
            }
          }

          @Override
          public void onRootContextMenu(int mouseX, int mouseY) {}

          @Override
          public void onRootDragDrop(MouseEvent event) {}

          @Override
          public void onKeyboard(KeyboardEvent event) {}
        });
    processTree.asWidget().ensureDebugId("process-tree");

    splitLayoutPanel = new SplitLayoutPanel(1);

    setContentWidget(uiBinder.createAndBindUi(this));
    navigationPanel.getElement().setTabIndex(0);

    final SubPanel subPanel = subPanelFactory.newPanel();
    subPanel.setFocusListener(this);
    subPanel.setDoubleClickListener(this);
    subPanel.setAddTabButtonClickListener(this);
    splitLayoutPanel.add(subPanel.getView());
    focusedSubPanel = subPanel;

    splitterFancyUtil.tuneSplitter(splitLayoutPanel);
    splitLayoutPanel.setWidgetHidden(navigationPanel, true);
    navigationPanelVisible = false;
  }

  @Override
  public void addWidget(
      final String processId,
      final String title,
      final SVGResource icon,
      final IsWidget widget,
      final boolean machineConsole) {
    final WidgetToShow widgetToShow =
        new WidgetToShow() {
          @Override
          public IsWidget getWidget() {
            return widget;
          }

          @Override
          public String getTitle() {
            return title;
          }

          @Override
          public SVGResource getIcon() {
            return icon;
          }
        };

    widget2Panels.put(widgetToShow, focusedSubPanel);

    focusedSubPanel.addWidget(
        widgetToShow,
        !machineConsole,
        new SubPanel.WidgetRemovingListener() {
          @Override
          public void onWidgetRemoving(SubPanel.RemoveCallback removeCallback) {
            final ProcessTreeNode treeNode = widget2TreeNodes.get(widgetToShow.getWidget());

            if (treeNode == null) {
              return;
            }

            switch (treeNode.getType()) {
              case COMMAND_NODE:
                delegate.onCommandTabClosing(treeNode, removeCallback);
                break;
              case TERMINAL_NODE:
                delegate.onTerminalTabClosing(treeNode);
                removeCallback.remove();
                break;
              case MACHINE_NODE:
                removeCallback.remove();
                break;
              default:
            }
          }
        });

    processWidgets.put(processId, widgetToShow);

    widget2TreeNodes.put(widgetToShow.getWidget(), processTreeNodes.get(processId));

    showProcessOutput(processId);
  }

  @Override
  public void selectNode(final ProcessTreeNode node) {
    final SelectionModel<ProcessTreeNode> selectionModel = processTree.getSelectionModel();

    if (node == null) {
      selectionModel.clearSelections();
    } else {
      selectionModel.setTreeActive(true);
      selectionModel.clearSelections();
      selectionModel.selectSingleNode(node);

      node.getTreeNodeElement().scrollIntoView();
    }

    Scheduler.get()
        .scheduleDeferred(
            new Scheduler.ScheduledCommand() {
              @Override
              public void execute() {
                delegate.onTreeNodeSelected(node);
              }
            });
  }

  @Override
  public int getNodeIndex(String processId) {
    int index = 0;
    for (ProcessTreeNode processTreeNode : processTreeNodes.values()) {
      if (processTreeNode.getId().equals(processId)) {
        return index;
      }

      index++;
    }

    return -1;
  }

  @Nullable
  @Override
  public ProcessTreeNode getSelectedTreeNode() {
    List<ProcessTreeNode> selectedNodes = processTree.getSelectionModel().getSelectedNodes();
    if (!selectedNodes.isEmpty()) {
      return selectedNodes.get(0);
    }
    return null;
  }

  @Override
  @Nullable
  public ProcessTreeNode getNodeByIndex(int index) {
    return (ProcessTreeNode) processTreeNodes.values().toArray()[index];
  }

  @Override
  @Nullable
  public ProcessTreeNode getNodeById(String nodeId) {
    return processTreeNodes.get(nodeId);
  }

  @Override
  public void addProcessNode(ProcessTreeNode node) {
    processTreeNodes.put(node.getId(), node);
  }

  @Override
  public void removeProcessNode(ProcessTreeNode node) {
    processTreeNodes.remove(node.getId());
  }

  @Override
  public void setProcessesData(ProcessTreeNode root) {
    splitLayoutPanel.setWidgetHidden(navigationPanel, false);
    navigationPanelVisible = true;

    processTree.asWidget().setVisible(true);
    processTree.getModel().setRoot(root);
    processTree.renderTree();

    for (ProcessTreeNode processTreeNode : processTreeNodes.values()) {
      if (!processTreeNode.getId().equals(activeProcessId) && processTreeNode.hasUnreadContent()) {
        processTreeNode
            .getTreeNodeElement()
            .getClassList()
            .add(machineResources.getCss().badgeVisible());
      }
    }
  }

  @Override
  public void setStopButtonVisibility(String nodeId, boolean visible) {
    ProcessTreeNode processTreeNode = processTreeNodes.get(nodeId);
    if (processTreeNode == null) {
      return;
    }

    if (visible) {
      processTreeNode
          .getTreeNodeElement()
          .getClassList()
          .remove(machineResources.getCss().hideStopButton());
    } else {
      processTreeNode
          .getTreeNodeElement()
          .getClassList()
          .add(machineResources.getCss().hideStopButton());
    }
  }

  @Override
  public void showProcessOutput(String processId) {
    if (!processWidgets.containsKey(processId)) {
      processId = "";
    }

    onResize();

    final WidgetToShow widgetToShow = processWidgets.get(processId);
    final SubPanel subPanel = widget2Panels.get(widgetToShow);
    if (subPanel != null) {
      subPanel.activateWidget(widgetToShow);
    }

    activeProcessId = processId;

    final ProcessTreeNode treeNode = processTreeNodes.get(processId);
    if (treeNode != null && !MACHINE_NODE.equals(treeNode.getType())) {
      treeNode.setHasUnreadContent(false);
      treeNode.getTreeNodeElement().getClassList().remove(machineResources.getCss().badgeVisible());
    }
  }

  @Override
  public void hideProcessOutput(String processId) {
    final WidgetToShow widgetToShow = processWidgets.get(processId);
    final SubPanel subPanel = widget2Panels.get(widgetToShow);
    if (subPanel != null) {
      subPanel.removeWidget(widgetToShow);
    }
    processWidgets.remove(processId);
  }

  @Override
  public void removeWidget(String processId) {
    WidgetToShow widget = processWidgets.get(processId);
    hideProcessOutput(processId);
    widget2Panels.remove(widget);
  }

  @Override
  public void markProcessHasOutput(String processId) {
    if (processId.equals(activeProcessId)) {
      return;
    }

    final ProcessTreeNode treeNode = processTreeNodes.get(processId);
    if (treeNode != null) {
      treeNode.setHasUnreadContent(true);
      treeNode.getTreeNodeElement().getClassList().add(machineResources.getCss().badgeVisible());
    }
  }

  @Override
  public void clear() {
    for (WidgetToShow widgetToShow : processWidgets.values()) {
      SubPanel subPanel = widget2Panels.get(widgetToShow);
      subPanel.removeWidget(widgetToShow);
    }

    processWidgets.clear();
  }

  @Override
  public void focusGained(SubPanel subPanel, IsWidget widget) {
    focusedSubPanel = subPanel;

    final ProcessTreeNode processTreeNode = widget2TreeNodes.get(widget);
    if (processTreeNode != null) {
      selectNode(processTreeNode);
    }

    if (lastFosuced != null && !lastFosuced.equals(widget)) {
      lastFosuced.setFocus(false);
    }

    if (widget instanceof Focusable) {
      ((Focusable) widget).setFocus(true);

      lastFosuced = (Focusable) widget;
    }
  }

  @Override
  public void onDoubleClicked(final SubPanel panel, final IsWidget widget) {
    delegate.onToggleMaximizeConsole();
  }

  @Override
  public void onResize() {
    for (WidgetToShow widgetToShow : widget2Panels.keySet()) {
      final IsWidget widget = widgetToShow.getWidget();
      if (widget instanceof RequiresResize) {
        ((RequiresResize) widget).onResize();
      }
    }

    for (SubPanel panel : widget2Panels.values()) {
      if (panel.getView() instanceof RequiresResize) {
        ((RequiresResize) panel.getView()).onResize();
      }
    }
  }

  @Override
  public void setProcessesTreeVisible(boolean visible) {
    splitLayoutPanel.setWidgetHidden(navigationPanel, !visible);
    navigationPanelVisible = visible;
  }

  @Override
  public void onAddTabButtonClicked(int mouseX, int mouseY) {
    delegate.onAddTabButtonClicked(mouseX, mouseY);
  }

  @Override
  public boolean isProcessesTreeVisible() {
    return navigationPanelVisible;
  }

  interface ProcessesPartViewImplUiBinder extends UiBinder<Widget, ProcessesPanelViewImpl> {}
}<|MERGE_RESOLUTION|>--- conflicted
+++ resolved
@@ -92,13 +92,8 @@
       ProcessDataAdapter adapter,
       ProcessesPartViewImplUiBinder uiBinder,
       SubPanelFactory subPanelFactory,
-<<<<<<< HEAD
-      CoreLocalizationConstant localizationConstants) {
-=======
       CoreLocalizationConstant localizationConstants,
       SplitterFancyUtil splitterFancyUtil) {
-    super(partStackUIResources);
->>>>>>> 3b7e8ec1
     setTitle(localizationConstants.viewProcessesTitle());
     this.machineResources = machineResources;
 
