/*
 * Copyright (c) 2012-2017 Red Hat, Inc.
 * All rights reserved. This program and the accompanying materials
 * are made available under the terms of the Eclipse Public License v1.0
 * which accompanies this distribution, and is available at
 * http://www.eclipse.org/legal/epl-v10.html
 *
 * Contributors:
 *   Red Hat, Inc. - initial API and implementation
 */
package org.eclipse.che.ide.search.presentation;

import static java.util.Collections.emptySet;

import com.google.gwt.event.dom.client.ClickEvent;
import com.google.gwt.uibinder.client.UiBinder;
import com.google.gwt.uibinder.client.UiField;
import com.google.gwt.uibinder.client.UiHandler;
import com.google.gwt.user.client.ui.Button;
import com.google.gwt.user.client.ui.DockLayoutPanel;
import com.google.gwt.user.client.ui.FlowPanel;
import com.google.gwt.user.client.ui.Label;
import com.google.gwt.user.client.ui.Widget;
import com.google.inject.Inject;
import com.google.inject.Singleton;
import java.util.List;
import org.eclipse.che.ide.CoreLocalizationConstant;
<<<<<<< HEAD
=======
import org.eclipse.che.ide.api.data.tree.Node;
import org.eclipse.che.ide.api.parts.PartStackUIResources;
>>>>>>> be4dcd37
import org.eclipse.che.ide.api.parts.base.BaseView;
import org.eclipse.che.ide.api.resources.SearchItemReference;
import org.eclipse.che.ide.api.resources.SearchResult;
import org.eclipse.che.ide.search.factory.FindResultNodeFactory;
import org.eclipse.che.ide.ui.smartTree.NodeLoader;
import org.eclipse.che.ide.ui.smartTree.NodeStorage;
import org.eclipse.che.ide.ui.smartTree.Tree;
<<<<<<< HEAD
import org.eclipse.che.ide.ui.smartTree.data.NodeInterceptor;
import org.eclipse.che.ide.ui.smartTree.event.SelectionChangedEvent;
=======
>>>>>>> be4dcd37

/**
 * Implementation for FindResult view. Uses tree for presenting search results.
 *
 * @author Valeriy Svydenko
 */
@Singleton
class FindResultViewImpl extends BaseView<FindResultView.ActionDelegate> implements FindResultView {

  interface FindResultViewImplUiBinder extends UiBinder<Widget, FindResultViewImpl> {}

  private final Tree tree;
  private final FindResultNodeFactory findResultNodeFactory;

  @UiField FlowPanel paginationPanel;
  @UiField Button nextBtn;
  @UiField Button previousBtn;
  @UiField Label resultLabel;
  @UiField Label requestedLabel;

  @Inject
  public FindResultViewImpl(
<<<<<<< HEAD
      FindResultNodeFactory findResultNodeFactory, CoreLocalizationConstant localizationConstant) {
    setTitle(localizationConstant.actionFullTextSearch());
    this.findResultNodeFactory = findResultNodeFactory;
=======
      PartStackUIResources resources,
      FindResultViewImplUiBinder uiBinder,
      FindResultNodeFactory findResultNodeFactory,
      CoreLocalizationConstant localizationConstant) {
    super(resources);
>>>>>>> be4dcd37

    NodeStorage nodeStorage = new NodeStorage();
    NodeLoader loader = new NodeLoader(emptySet());
    tree = new Tree(nodeStorage, loader);

    Widget contentWidget = uiBinder.createAndBindUi(this);
    setContentWidget(contentWidget);

    setTitle(localizationConstant.actionFullTextSearch());
    this.findResultNodeFactory = findResultNodeFactory;

    nextBtn.setHTML("<i class=\"fa fa-angle-right\" aria-hidden=\"true\"></i>");
    previousBtn.setHTML("<i class=\"fa fa-angle-left\" aria-hidden=\"true\"></i>");

    //do not remove debug id; it's needed for selenium tests
    tree.ensureDebugId("result-search-tree");
    ensureDebugId("find-info-panel");

    DockLayoutPanel dockLayoutPanel = (DockLayoutPanel) contentWidget;
    dockLayoutPanel.add(tree);

    tree.getSelectionModel()
        .addSelectionChangedHandler(event -> delegate.onSelectionChanged(event.getSelection()));

    tree.setAutoSelect(true);
  }

  /** {@inheritDoc} */
  @Override
  protected void focusView() {
    tree.setFocus(true);
  }

  @Override
  public void setPreviousBtnActive(boolean enable) {
    previousBtn.setEnabled(enable);
  }

  @Override
  public void setNextBtnActive(boolean enable) {
    nextBtn.setEnabled(enable);
  }

  /** {@inheritDoc} */
  @Override
  public void showResults(SearchResult result, String request) {
    StringBuilder resultTitle = new StringBuilder();
    List<SearchItemReference> resources = result.getItemReferences();
    if (resources.isEmpty()) {
      resultTitle.append("No results found for ");
      resultLabel.setText(resultTitle.toString());
      requestedLabel.setText("\'" + request + "\'");
      tree.getNodeStorage().clear();
      return;
    }

    requestedLabel.setText("");

    int total = 0;
    for (SearchItemReference searchItemReference : resources) {
      total += searchItemReference.getOccurrences().size();
    }
    resultTitle.append(total).append(" occurrence");
    if (total > 1) {
      resultTitle.append('s');
    }
    resultTitle.append(" found in ").append(resources.size()).append(" file");
    if (resources.size() > 1) {
      resultTitle.append('s');
    }
    resultTitle.append(" (per page results) for '");
    resultTitle.append(request);
    resultTitle.append("'. Total file count - ");
    resultTitle.append(result.getTotalHits());

    resultLabel.setText(resultTitle.toString());

    tree.getNodeStorage().clear();
    for (SearchItemReference item : resources) {
      tree.getNodeStorage().add(findResultNodeFactory.newFoundItemNode(item, request));
    }
    Node rootNode = tree.getRootNodes().get(0);

    tree.getSelectionModel().select(rootNode, false);
    focusView();
  }

  @Override
  public Tree getTree() {
    return tree;
  }

  @SuppressWarnings("unused")
  @UiHandler("nextBtn")
  public void nextBtnClick(ClickEvent event) {
    delegate.onNextButtonClicked();
  }

  @SuppressWarnings("unused")
  @UiHandler("previousBtn")
  public void previousBtnClick(ClickEvent event) {
    delegate.onPreviousButtonClicked();
  }
}<|MERGE_RESOLUTION|>--- conflicted
+++ resolved
@@ -25,11 +25,6 @@
 import com.google.inject.Singleton;
 import java.util.List;
 import org.eclipse.che.ide.CoreLocalizationConstant;
-<<<<<<< HEAD
-=======
-import org.eclipse.che.ide.api.data.tree.Node;
-import org.eclipse.che.ide.api.parts.PartStackUIResources;
->>>>>>> be4dcd37
 import org.eclipse.che.ide.api.parts.base.BaseView;
 import org.eclipse.che.ide.api.resources.SearchItemReference;
 import org.eclipse.che.ide.api.resources.SearchResult;
@@ -37,11 +32,7 @@
 import org.eclipse.che.ide.ui.smartTree.NodeLoader;
 import org.eclipse.che.ide.ui.smartTree.NodeStorage;
 import org.eclipse.che.ide.ui.smartTree.Tree;
-<<<<<<< HEAD
-import org.eclipse.che.ide.ui.smartTree.data.NodeInterceptor;
-import org.eclipse.che.ide.ui.smartTree.event.SelectionChangedEvent;
-=======
->>>>>>> be4dcd37
+import org.eclipse.che.ide.ui.smartTree.data.Node;
 
 /**
  * Implementation for FindResult view. Uses tree for presenting search results.
@@ -51,11 +42,8 @@
 @Singleton
 class FindResultViewImpl extends BaseView<FindResultView.ActionDelegate> implements FindResultView {
 
-  interface FindResultViewImplUiBinder extends UiBinder<Widget, FindResultViewImpl> {}
-
   private final Tree tree;
   private final FindResultNodeFactory findResultNodeFactory;
-
   @UiField FlowPanel paginationPanel;
   @UiField Button nextBtn;
   @UiField Button previousBtn;
@@ -64,18 +52,9 @@
 
   @Inject
   public FindResultViewImpl(
-<<<<<<< HEAD
-      FindResultNodeFactory findResultNodeFactory, CoreLocalizationConstant localizationConstant) {
-    setTitle(localizationConstant.actionFullTextSearch());
-    this.findResultNodeFactory = findResultNodeFactory;
-=======
-      PartStackUIResources resources,
       FindResultViewImplUiBinder uiBinder,
       FindResultNodeFactory findResultNodeFactory,
       CoreLocalizationConstant localizationConstant) {
-    super(resources);
->>>>>>> be4dcd37
-
     NodeStorage nodeStorage = new NodeStorage();
     NodeLoader loader = new NodeLoader(emptySet());
     tree = new Tree(nodeStorage, loader);
@@ -89,7 +68,7 @@
     nextBtn.setHTML("<i class=\"fa fa-angle-right\" aria-hidden=\"true\"></i>");
     previousBtn.setHTML("<i class=\"fa fa-angle-left\" aria-hidden=\"true\"></i>");
 
-    //do not remove debug id; it's needed for selenium tests
+    // do not remove debug id; it's needed for selenium tests
     tree.ensureDebugId("result-search-tree");
     ensureDebugId("find-info-panel");
 
@@ -178,4 +157,6 @@
   public void previousBtnClick(ClickEvent event) {
     delegate.onPreviousButtonClicked();
   }
+
+  interface FindResultViewImplUiBinder extends UiBinder<Widget, FindResultViewImpl> {}
 }