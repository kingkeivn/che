--- conflicted
+++ resolved
@@ -63,11 +63,8 @@
     --http                              Use 'http' protocol to connect to product
     --https                             Use 'https' protocol to connect to product
     --host=<PRODUCT_HOST>               Set host where product is deployed
-<<<<<<< HEAD
     --port=<PRODUCT_PORT>               Set port of the product, default is 8080
-=======
     --multiuser                         Run tests of Multi User Che
->>>>>>> 09f06237
 
 Modes (defines environment to run tests):
     local                               All tests will be run in a Web browser on the developer machine.
