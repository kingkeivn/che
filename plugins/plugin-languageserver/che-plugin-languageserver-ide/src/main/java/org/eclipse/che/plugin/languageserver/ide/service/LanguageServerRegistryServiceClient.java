/*******************************************************************************
 * Copyright (c) 2012-2017 Codenvy, S.A.
 * All rights reserved. This program and the accompanying materials
 * are made available under the terms of the Eclipse Public License v1.0
 * which accompanies this distribution, and is available at
 * http://www.eclipse.org/legal/epl-v10.html
 *
 * Contributors:
 *   Codenvy, S.A. - initial API and implementation
 *******************************************************************************/
package org.eclipse.che.plugin.languageserver.ide.service;

import com.google.inject.Inject;
import org.eclipse.che.api.languageserver.shared.model.LanguageDescription;
import org.eclipse.che.api.promises.client.Promise;
import org.eclipse.che.ide.api.app.AppContext;
import org.eclipse.che.ide.rest.AsyncRequestFactory;
import org.eclipse.che.ide.rest.DtoUnmarshallerFactory;

import java.util.List;

import static org.eclipse.che.ide.MimeType.APPLICATION_JSON;
import static org.eclipse.che.ide.rest.HTTPHeader.ACCEPT;

/**
 * @author Sven Efftinge
 * @author Anatolii Bazko
 */
public class LanguageServerRegistryServiceClient {

    public static final String BASE_URI = "/languageserver";

    private final DtoUnmarshallerFactory unmarshallerFactory;
    private final AsyncRequestFactory    asyncRequestFactory;
    private final AppContext             appContext;

    @Inject
    public LanguageServerRegistryServiceClient(DtoUnmarshallerFactory unmarshallerFactory,
                                               AppContext appContext,
                                               AsyncRequestFactory asyncRequestFactory) {
        this.unmarshallerFactory = unmarshallerFactory;
        this.appContext = appContext;
        this.asyncRequestFactory = asyncRequestFactory;
    }

    /**
     * @return all supported languages
     */
    public Promise<List<LanguageDescription>> getSupportedLanguages() {
        String requestUrl = appContext.getDevAgentEndpoint() + BASE_URI + "/supported";
        return asyncRequestFactory.createGetRequest(requestUrl)
                                  .header(ACCEPT, APPLICATION_JSON)
                                  .send(unmarshallerFactory.newListUnmarshaller(LanguageDescription.class));
    }

<<<<<<< HEAD
    /**
     * @return all registered languages
     */
    public Promise<List<ExtendedInitializeResult>> getRegisteredLanguages() {
        String requestUrl = appContext.getDevAgentEndpoint() + BASE_URI + "/registered";
        return asyncRequestFactory.createGetRequest(requestUrl)
                                  .header(ACCEPT, APPLICATION_JSON)
                                  .send(unmarshallerFactory.newListUnmarshaller(ExtendedInitializeResult.class));
    }

    public Promise<Void> initializeServer(String path) {
        String requestUrl = appContext.getDevAgentEndpoint() + BASE_URI + "/initialize?path=" + path;
        return asyncRequestFactory.createPostRequest(requestUrl, null).send();
    }

=======
>>>>>>> 20b4948b
}<|MERGE_RESOLUTION|>--- conflicted
+++ resolved
@@ -53,22 +53,4 @@
                                   .send(unmarshallerFactory.newListUnmarshaller(LanguageDescription.class));
     }
 
-<<<<<<< HEAD
-    /**
-     * @return all registered languages
-     */
-    public Promise<List<ExtendedInitializeResult>> getRegisteredLanguages() {
-        String requestUrl = appContext.getDevAgentEndpoint() + BASE_URI + "/registered";
-        return asyncRequestFactory.createGetRequest(requestUrl)
-                                  .header(ACCEPT, APPLICATION_JSON)
-                                  .send(unmarshallerFactory.newListUnmarshaller(ExtendedInitializeResult.class));
-    }
-
-    public Promise<Void> initializeServer(String path) {
-        String requestUrl = appContext.getDevAgentEndpoint() + BASE_URI + "/initialize?path=" + path;
-        return asyncRequestFactory.createPostRequest(requestUrl, null).send();
-    }
-
-=======
->>>>>>> 20b4948b
 }