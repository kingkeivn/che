--- conflicted
+++ resolved
@@ -107,14 +107,10 @@
   @Override
   public Promise<Void> reconcilePom(String pomPath) {
     final String url =
-<<<<<<< HEAD
-        appContext.getWsAgentServerApiEndpoint() + servicePath + "pom/reconcile?pompath=" + pomPath;
-=======
-        appContext.getDevMachine().getWsAgentBaseUrl()
+        appContext.getWsAgentServerApiEndpoint()
             + servicePath
             + "pom/reconcile?pompath="
             + encodePath(valueOf(pomPath));
->>>>>>> d39f28fc
     return asyncRequestFactory.createGetRequest(url).send();
   }
 }