--- conflicted
+++ resolved
@@ -107,15 +107,9 @@
         when(checkoutRequest.withName(anyString())).thenReturn(checkoutRequest);
         when(checkoutRequest.withCreateNew(anyBoolean())).thenReturn(checkoutRequest);
         reset(service);
-<<<<<<< HEAD
-        when(service.checkout(any(Path.class), any(CheckoutRequest.class))).thenReturn(voidPromise);
-        when(voidPromise.then(any(Operation.class))).thenReturn(voidPromise);
-        when(voidPromise.catchError(any(Operation.class))).thenReturn(voidPromise);
-=======
         when(service.checkout(any(Path.class), any(CheckoutRequest.class))).thenReturn(stringPromise);
         when(stringPromise.then(any(Operation.class))).thenReturn(stringPromise);
         when(stringPromise.catchError(any(Operation.class))).thenReturn(stringPromise);
->>>>>>> ef74274e
         when(view.getReference()).thenReturn(CORRECT_REFERENCE);
 
         presenter.showDialog(project);
