/*******************************************************************************
 * Copyright (c) 2012-2017 Codenvy, S.A.
 * All rights reserved. This program and the accompanying materials
 * are made available under the terms of the Eclipse Public License v1.0
 * which accompanies this distribution, and is available at
 * http://www.eclipse.org/legal/epl-v10.html
 *
 * Contributors:
 *   Codenvy, S.A. - initial API and implementation
 *******************************************************************************/
package org.eclipse.che.ide.ext.git.client.remote.add;

import com.google.gwt.user.client.rpc.AsyncCallback;
import com.google.inject.Inject;
import com.google.inject.Singleton;

<<<<<<< HEAD
import org.eclipse.che.api.promises.client.Operation;
import org.eclipse.che.api.promises.client.OperationException;
import org.eclipse.che.api.promises.client.PromiseError;
import org.eclipse.che.ide.ext.git.client.GitServiceClient;
=======
import org.eclipse.che.ide.api.git.GitServiceClient;
>>>>>>> ef74274e
import org.eclipse.che.ide.api.app.AppContext;
import org.eclipse.che.ide.api.resources.Project;

import javax.validation.constraints.NotNull;

/**
 * Presenter for adding remote repository.
 *
 * @author Ann Zhuleva
 * @author Vlad Zhukovskyi
 */
@Singleton
public class AddRemoteRepositoryPresenter implements AddRemoteRepositoryView.ActionDelegate {
    private AddRemoteRepositoryView view;
    private GitServiceClient        service;
    private AppContext              appContext;
    private AsyncCallback<Void>     callback;

    /**
     * Create presenter.
     *
     * @param view
     * @param service
     * @param appContext
     */
    @Inject
    public AddRemoteRepositoryPresenter(AddRemoteRepositoryView view, GitServiceClient service, AppContext appContext) {
        this.view = view;
        this.view.setDelegate(this);
        this.service = service;
        this.appContext = appContext;
    }

    /** Show dialog. */
    public void showDialog(@NotNull AsyncCallback<Void> callback) {
        this.callback = callback;
        view.setUrl("");
        view.setName("");
        view.setEnableOkButton(false);
        view.showDialog();
    }

    /** {@inheritDoc} */
    @Override
    public void onOkClicked() {
        final String name = view.getName();
        final String url = view.getUrl().trim();
        final Project project = appContext.getRootProject();

<<<<<<< HEAD
        service.remoteAdd(project.getLocation(), name, url).then(new Operation<Void>() {
            @Override
            public void apply(Void arg) throws OperationException {
                callback.onSuccess(null);
                view.close();
            }
        }).catchError(new Operation<PromiseError>() {
            @Override
            public void apply(PromiseError error) throws OperationException {
                callback.onFailure(error.getCause());
            }
        });
=======
        service.remoteAdd(project.getLocation(), name, url)
               .then(arg -> {
                   callback.onSuccess(null);
                   view.close();
               })
               .catchError(error -> {
                   callback.onFailure(error.getCause());
               });
>>>>>>> ef74274e
    }

    /** {@inheritDoc} */
    @Override
    public void onCancelClicked() {
        view.close();
    }

    /** {@inheritDoc} */
    @Override
    public void onValueChanged() {
        String name = view.getName();
        String url = view.getUrl();
        boolean isEnabled = !name.isEmpty() && !url.isEmpty();
        view.setEnableOkButton(isEnabled);
    }
}<|MERGE_RESOLUTION|>--- conflicted
+++ resolved
@@ -14,14 +14,7 @@
 import com.google.inject.Inject;
 import com.google.inject.Singleton;
 
-<<<<<<< HEAD
-import org.eclipse.che.api.promises.client.Operation;
-import org.eclipse.che.api.promises.client.OperationException;
-import org.eclipse.che.api.promises.client.PromiseError;
 import org.eclipse.che.ide.ext.git.client.GitServiceClient;
-=======
-import org.eclipse.che.ide.api.git.GitServiceClient;
->>>>>>> ef74274e
 import org.eclipse.che.ide.api.app.AppContext;
 import org.eclipse.che.ide.api.resources.Project;
 
@@ -71,20 +64,6 @@
         final String url = view.getUrl().trim();
         final Project project = appContext.getRootProject();
 
-<<<<<<< HEAD
-        service.remoteAdd(project.getLocation(), name, url).then(new Operation<Void>() {
-            @Override
-            public void apply(Void arg) throws OperationException {
-                callback.onSuccess(null);
-                view.close();
-            }
-        }).catchError(new Operation<PromiseError>() {
-            @Override
-            public void apply(PromiseError error) throws OperationException {
-                callback.onFailure(error.getCause());
-            }
-        });
-=======
         service.remoteAdd(project.getLocation(), name, url)
                .then(arg -> {
                    callback.onSuccess(null);
@@ -93,7 +72,6 @@
                .catchError(error -> {
                    callback.onFailure(error.getCause());
                });
->>>>>>> ef74274e
     }
 
     /** {@inheritDoc} */
