--- conflicted
+++ resolved
@@ -92,13 +92,9 @@
       CompareWithRevisionAction compareWithRevisionAction,
       NextDiffAction nextDiffAction,
       PreviousDiffAction previousDiffAction,
-<<<<<<< HEAD
       KeyBindingAgent keyBinding,
       GitNotificationsSubscriber gitNotificationsSubscriber) {
     gitNotificationsSubscriber.subscribe();
-=======
-      KeyBindingAgent keyBinding) {
->>>>>>> 20d59664
 
     resources.gitCSS().ensureInjected();
 
